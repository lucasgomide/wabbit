--- conflicted
+++ resolved
@@ -1,10 +1,2 @@
-
-
-
-<<<<<<< HEAD
-check:
-	go test -v -race ./...
-=======
 test:
-	./hack/check.sh
->>>>>>> 8cab21bd
+	./hack/check.sh